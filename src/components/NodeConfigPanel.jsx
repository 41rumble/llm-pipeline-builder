--- conflicted
+++ resolved
@@ -119,26 +119,16 @@
   const nodeLabel = nodeData?.label || 'Node';
   
   return (
-<<<<<<< HEAD
-    <div className="node-config-panel animate-slide-in-right">
-      <div className="node-config-header">
-        <h3 className="node-config-title">{nodeData.label} Configuration</h3>
-=======
     <div className="node-config-panel">
       <div className="node-config-header">
         <h3 className="node-config-title">{nodeLabel} Configuration</h3>
->>>>>>> 38ee63d7
         <div className="node-config-subtitle">
           {nodeDef?.description || 'Configure node parameters'}
         </div>
       </div>
 
       <div className="node-config-content">
-<<<<<<< HEAD
-        {Object.entries(nodeData.params).map(([key, value]) => {
-=======
         {Object.entries(nodeParams).map(([key, value]) => {
->>>>>>> 38ee63d7
           // Handle nested objects (like llm config)
           if (typeof value === 'object' && value !== null) {
             return (
@@ -164,8 +154,6 @@
                           {childValue ? 'Enabled' : 'Disabled'}
                         </label>
                       </div>
-<<<<<<< HEAD
-=======
                     ) : childKey === 'model' ? (
                       <select
                         value={childValue}
@@ -182,7 +170,6 @@
                           <option key={model} value={model}>{model}</option>
                         ))}
                       </select>
->>>>>>> 38ee63d7
                     ) : (
                       <input
                         type={typeof childValue === 'number' ? 'number' : 'text'}
@@ -264,11 +251,7 @@
       <div className="node-config-footer">
         <button 
           onClick={onClose}
-<<<<<<< HEAD
-          className="btn btn-ghost"
-=======
           className="btn btn-outline"
->>>>>>> 38ee63d7
         >
           Cancel
         </button>
