--- conflicted
+++ resolved
@@ -20,47 +20,6 @@
   };
 
   return (
-<<<<<<< HEAD
-    <div className={`node-container node-${data.type}`}>
-      {hasInputs && (
-        <Handle
-          type="target"
-          position={Position.Top}
-          isConnectable={isConnectable}
-        />
-      )}
-      
-      <div className="node-header">
-        <h4 className="node-title">{data.label}</h4>
-        <div className="node-subtitle">{data.type}</div>
-      </div>
-      
-      <div className="node-content">
-        {Object.entries(data.params).map(([key, value]) => {
-          // Don't display complex objects, just indicate they exist
-          const displayValue = typeof value === 'object' 
-            ? `[${key} config]` 
-            : String(value).length > 20 
-              ? `${String(value).substring(0, 20)}...` 
-              : value;
-              
-          return (
-            <div key={key} className="node-param">
-              <span className="node-param-label">{key}:</span>
-              <span className="node-param-value">{displayValue}</span>
-            </div>
-          );
-        })}
-      </div>
-      
-      {hasOutputs && (
-        <Handle
-          type="source"
-          position={Position.Bottom}
-          isConnectable={isConnectable}
-        />
-      )}
-=======
     <div style={nodeStyle}>
       <div 
         className={`node-container node-${data.type} ${isExecuting ? 'node-executing' : ''}`}>
@@ -117,7 +76,6 @@
           />
         )}
       </div>
->>>>>>> 38ee63d7
     </div>
   );
 };
