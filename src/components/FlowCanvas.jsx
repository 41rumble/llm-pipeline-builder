--- conflicted
+++ resolved
@@ -8,11 +8,7 @@
   Background,
   ConnectionLineType,
   Panel,
-<<<<<<< HEAD
-  useReactFlow
-=======
   MiniMap
->>>>>>> 38ee63d7
 } from 'reactflow';
 import 'reactflow/dist/base.css';
 import 'reactflow/dist/style.css';
@@ -41,8 +37,6 @@
   const reactFlowWrapper = useRef(null);
   const [reactFlowInstance, setReactFlowInstance] = useState(null);
   
-<<<<<<< HEAD
-=======
   // Execution states
   const [executingNodeId, setExecutingNodeId] = useState(null);
   
@@ -79,7 +73,6 @@
     return () => window.removeEventListener('fixNodeType', handleFixNodeType);
   }, [setNodes]);
   
->>>>>>> 38ee63d7
   // Context menu states
   const [contextMenu, setContextMenu] = useState(null);
   const [menuPosition, setMenuPosition] = useState({ x: 0, y: 0 });
@@ -212,188 +205,50 @@
     [contextMenu, reactFlowInstance, setNodes]
   );
 
-  // Handle right-click context menu
-  const onContextMenu = useCallback(
+  // Create a new node from the node palette
+  const onDragOver = useCallback((event) => {
+    event.preventDefault();
+    event.dataTransfer.dropEffect = 'move';
+  }, []);
+
+  const onDrop = useCallback(
     (event) => {
       event.preventDefault();
-      
+
       if (!reactFlowWrapper.current || !reactFlowInstance) return;
-      
-      // Use the newer API to convert screen to flow position
-      const position = reactFlowInstance.screenToFlowPosition({
-        x: event.clientX,
-        y: event.clientY,
-      });
-      
-      setMenuPosition({ x: event.clientX, y: event.clientY });
-      setContextMenu({
-        position,
-        isOpen: true
-      });
-    },
-    [reactFlowInstance]
-  );
-  
-  // Close context menu when clicking elsewhere
-  useEffect(() => {
-    const handleClick = () => {
-      setContextMenu(null);
-    };
-    
-    document.addEventListener('click', handleClick);
-    return () => {
-      document.removeEventListener('click', handleClick);
-    };
-  }, []);
-  
-  // Add keyboard shortcuts for panning
-  useEffect(() => {
-    const handleKeyDown = (event) => {
-      if (!reactFlowInstance) return;
-      
-      const panAmount = 100;
-      const currentViewport = reactFlowInstance.getViewport();
-      
-      switch (event.key) {
-        case 'ArrowUp':
-          reactFlowInstance.setViewport({ 
-            ...currentViewport, 
-            y: currentViewport.y + panAmount 
-          });
-          break;
-        case 'ArrowDown':
-          reactFlowInstance.setViewport({ 
-            ...currentViewport, 
-            y: currentViewport.y - panAmount 
-          });
-          break;
-        case 'ArrowLeft':
-          reactFlowInstance.setViewport({ 
-            ...currentViewport, 
-            x: currentViewport.x + panAmount 
-          });
-          break;
-        case 'ArrowRight':
-          reactFlowInstance.setViewport({ 
-            ...currentViewport, 
-            x: currentViewport.x - panAmount 
-          });
-          break;
-        default:
-          break;
-      }
-    };
-    
-    document.addEventListener('keydown', handleKeyDown);
-    return () => {
-      document.removeEventListener('keydown', handleKeyDown);
-    };
-  }, [reactFlowInstance]);
-  
-  // Create a new node from context menu
-  const createNodeFromContextMenu = useCallback(
-    (nodeType) => {
-      if (!contextMenu || !reactFlowInstance) return;
+
+      const reactFlowBounds = reactFlowWrapper.current.getBoundingClientRect();
+      const nodeType = event.dataTransfer.getData('application/reactflow/type');
       
       // Get node definition from registry
       const nodeDef = Object.values(nodeRegistry).find(def => def.type === nodeType);
       if (!nodeDef) return;
-      
+
+      // Get position where node was dropped
+      const position = reactFlowInstance.project({
+        x: event.clientX - reactFlowBounds.left,
+        y: event.clientY - reactFlowBounds.top,
+      });
+
       // Create initial node data based on node definition
       const newNodeData = {
         label: nodeDef.name,
         type: nodeDef.type,
         params: createDefaultParams(nodeDef),
       };
-      
-      // Create the new node with a good position
+
+      // Create the new node
       const newNode = {
         id: `${nodeType}-${uuidv4()}`,
         type: 'default',
-        position: getNewNodePosition(),
+        position,
         data: newNodeData,
       };
-      
-      // Add the new node
-      const newNodes = [...nodes, newNode];
-      setNodes(newNodes);
-      setContextMenu(null);
-      
-      // Don't adjust the viewport - keep the view stable
+
+      setNodes((nds) => nds.concat(newNode));
     },
-    [contextMenu, reactFlowInstance, setNodes, nodes]
+    [reactFlowInstance, setNodes]
   );
-
-  // Create a new node from the node palette
-  const onDragOver = useCallback((event) => {
-    event.preventDefault();
-    event.dataTransfer.dropEffect = 'move';
-  }, []);
-
-  const onDrop = useCallback(
-    (event) => {
-      event.preventDefault();
-
-      if (!reactFlowWrapper.current || !reactFlowInstance) return;
-
-      const nodeType = event.dataTransfer.getData('application/reactflow/type');
-      
-      // Get node definition from registry
-      const nodeDef = Object.values(nodeRegistry).find(def => def.type === nodeType);
-      if (!nodeDef) return;
-
-      // Get position where node was dropped using the newer API
-      const position = reactFlowInstance.screenToFlowPosition({
-        x: event.clientX,
-        y: event.clientY,
-      });
-
-      // Create initial node data based on node definition
-      const newNodeData = {
-        label: nodeDef.name,
-        type: nodeDef.type,
-        params: createDefaultParams(nodeDef),
-      };
-
-      // Create the new node with a good position
-      const newNode = {
-        id: `${nodeType}-${uuidv4()}`,
-        type: 'default',
-        position: getNewNodePosition(),
-        data: newNodeData,
-      };
-
-      // Add the new node
-      const newNodes = [...nodes, newNode];
-      setNodes(newNodes);
-      
-      // Don't adjust the viewport - keep the view stable
-    },
-    [reactFlowInstance, setNodes, nodes]
-  );
-
-  // Helper to calculate a good position for a new node
-  const getNewNodePosition = () => {
-    // If there are no nodes, start in the center
-    if (nodes.length === 0) {
-      return { x: 250, y: 100 };
-    }
-    
-    // Find the rightmost node
-    let maxX = 0;
-    let avgY = 0;
-    
-    nodes.forEach(node => {
-      maxX = Math.max(maxX, node.position.x);
-      avgY += node.position.y;
-    });
-    
-    // Calculate average Y position
-    avgY = avgY / nodes.length;
-    
-    // Place new node to the right of existing nodes
-    return { x: maxX + 300, y: avgY };
-  };
 
   // Helper to create default parameters for a new node
   const createDefaultParams = (nodeDef) => {
@@ -493,14 +348,10 @@
     description: nodeDef.description
   }));
 
-  // We'll let React Flow handle mouse wheel interactions directly
-
   return (
-    <div style={{ width: '100%', height: '100%', position: 'relative' }}>
+    <div style={{ width: '100%', height: '100vh', position: 'relative' }}>
       <ReactFlowProvider>
-        <div 
-          ref={reactFlowWrapper} 
-          style={{ width: '100%', height: '100%', display: 'flex', flex: 1 }}>
+        <div ref={reactFlowWrapper} style={{ width: '100%', height: '100%' }}>
           <ReactFlow
             nodes={nodes}
             edges={edges}
@@ -512,28 +363,13 @@
             onDrop={onDrop}
             onDragOver={onDragOver}
             onContextMenu={onContextMenu}
-<<<<<<< HEAD
-            nodeTypes={nodeTypes}
-            defaultViewport={{ x: 0, y: 0, zoom: 1 }}
-            minZoom={0.1}
-            maxZoom={4}
-            zoomOnScroll={true}
-            zoomOnPinch={true}
-            panOnScroll={true}
-            panOnScrollMode="free"
-            panOnDrag={true}
-            onlyRenderVisibleElements={false}
-=======
             onPaneClick={onPaneClick}
             nodeTypes={nodeTypes}
             defaultViewport={{ x: 0, y: 0, zoom: 1 }}
->>>>>>> 38ee63d7
             attributionPosition="bottom-right"
           >
             <Controls showFitView={true} />
             <Background variant="dots" gap={12} size={1} />
-<<<<<<< HEAD
-=======
             <MiniMap 
               nodeStrokeColor="#3f3f5c"
               nodeColor="#2a2a3c"
@@ -550,17 +386,12 @@
             />
             <NavigationHUD />
             <NodeTypeDebugger />
->>>>>>> 38ee63d7
             
             {/* Node Palette */}
             <Panel position="top-left">
               <div className="node-palette">
                 <div className="node-palette-header">
-<<<<<<< HEAD
-                  <h3>Node Palette</h3>
-=======
                   <h3 className="node-palette-title">Node Palette</h3>
->>>>>>> 38ee63d7
                 </div>
                 <div className="node-palette-content">
                   {nodePaletteItems.map((item) => (
@@ -583,15 +414,9 @@
             
             {/* Action Buttons */}
             <Panel position="top-right">
-<<<<<<< HEAD
-              <div className="action-buttons">
-                <button
-                  className="action-button action-button-execute execute-pipeline-button"
-=======
               <div className="flex gap-2">
                 <button
                   className="btn btn-primary execute-pipeline-button"
->>>>>>> 38ee63d7
                   onClick={handleExecuteFlow}
                 >
                   <svg width="16" height="16" viewBox="0 0 24 24" fill="none" xmlns="http://www.w3.org/2000/svg">
@@ -600,11 +425,7 @@
                   Execute Pipeline
                 </button>
                 <button
-<<<<<<< HEAD
-                  className="action-button action-button-export"
-=======
                   className="btn btn-success"
->>>>>>> 38ee63d7
                   onClick={handleExportFlow}
                 >
                   <svg width="16" height="16" viewBox="0 0 24 24" fill="none" xmlns="http://www.w3.org/2000/svg">
@@ -614,27 +435,6 @@
                   </svg>
                   Export Pipeline
                 </button>
-<<<<<<< HEAD
-                <button
-                  className="action-button"
-                  style={{ backgroundColor: '#34344a' }}
-                  onClick={() => {
-                    if (reactFlowInstance) {
-                      reactFlowInstance.fitView({ padding: 0.2 });
-                    }
-                  }}
-                >
-                  <svg width="16" height="16" viewBox="0 0 24 24" fill="none" xmlns="http://www.w3.org/2000/svg">
-                    <rect x="3" y="3" width="18" height="18" rx="2" stroke="currentColor" strokeWidth="2" />
-                    <path d="M9 3V9H3" stroke="currentColor" strokeWidth="2" strokeLinecap="round" strokeLinejoin="round" />
-                    <path d="M15 3V9H21" stroke="currentColor" strokeWidth="2" strokeLinecap="round" strokeLinejoin="round" />
-                    <path d="M9 21V15H3" stroke="currentColor" strokeWidth="2" strokeLinecap="round" strokeLinejoin="round" />
-                    <path d="M15 21V15H21" stroke="currentColor" strokeWidth="2" strokeLinecap="round" strokeLinejoin="round" />
-                  </svg>
-                  Fit View
-                </button>
-=======
->>>>>>> 38ee63d7
               </div>
             </Panel>
           </ReactFlow>
@@ -687,43 +487,6 @@
             ))}
           </div>
         )}
-        
-        {/* Context Menu */}
-        {contextMenu && contextMenu.isOpen && (
-          <div 
-            className="context-menu"
-            style={{
-              position: 'fixed',
-              top: menuPosition.y,
-              left: menuPosition.x,
-              zIndex: 1000
-            }}
-            onClick={(e) => e.stopPropagation()}
-          >
-            <div className="context-menu-item context-menu-header" style={{ fontWeight: 'bold', borderBottom: '1px solid #3f3f5c', pointerEvents: 'none' }}>
-              Add Node
-            </div>
-            {nodePaletteItems.map((item) => (
-              <div 
-                key={item.type}
-                className="context-menu-item"
-                onClick={() => createNodeFromContextMenu(item.type)}
-              >
-                <div style={{ 
-                  width: '8px', 
-                  height: '8px', 
-                  borderRadius: '50%', 
-                  backgroundColor: item.type === 'input' ? '#4285f4' : 
-                                  item.type === 'prompt' ? '#5e72e4' : 
-                                  item.type === 'llm' ? '#8b5cf6' : 
-                                  item.type === 'summarizer' ? '#a78bfa' : 
-                                  item.type === 'output' ? '#10b981' : '#a0a0b0'
-                }}></div>
-                {item.name}
-              </div>
-            ))}
-          </div>
-        )}
       </ReactFlowProvider>
     </div>
   );
