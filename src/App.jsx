--- conflicted
+++ resolved
@@ -2,13 +2,7 @@
 import FlowCanvas from './components/FlowCanvas';
 import { PipelineExecutor } from './engine/pipelineExecutor';
 import { registerHandlebarsHelpers } from './utils/handlebarsHelpers';
-<<<<<<< HEAD
-import './styles/theme.css';
-import './styles/layout.css';
-import './styles/flow.css';
-=======
 import './styles/dark-theme.css';
->>>>>>> 38ee63d7
 
 // Register Handlebars helpers
 registerHandlebarsHelpers();
@@ -47,11 +41,7 @@
     <div className="app-container">
       <header className="app-header">
         <div className="app-logo">
-<<<<<<< HEAD
-          <svg className="app-logo-icon" width="24" height="24" viewBox="0 0 24 24" fill="none" xmlns="http://www.w3.org/2000/svg">
-=======
           <svg className="app-logo-icon" viewBox="0 0 24 24" fill="none" xmlns="http://www.w3.org/2000/svg">
->>>>>>> 38ee63d7
             <path d="M12 2L2 7L12 12L22 7L12 2Z" fill="#4285f4" />
             <path d="M2 17L12 22L22 17" stroke="#4285f4" strokeWidth="2" strokeLinecap="round" strokeLinejoin="round" />
             <path d="M2 12L12 17L22 12" stroke="#4285f4" strokeWidth="2" strokeLinecap="round" strokeLinejoin="round" />
@@ -61,28 +51,15 @@
         <div className="app-header-actions">
           <button 
             onClick={() => setShowExecutionPanel(!showExecutionPanel)}
-<<<<<<< HEAD
-            className="action-button"
-            style={{ 
-              backgroundColor: showExecutionPanel ? '#34344a' : '#4285f4',
-              color: '#e0e0e0'
-            }}
-=======
             className={`btn ${showExecutionPanel ? 'btn-outline' : 'btn-primary'}`}
->>>>>>> 38ee63d7
           >
             {showExecutionPanel ? 'Hide Execution Panel' : 'Show Execution Panel'}
           </button>
         </div>
       </header>
       
-<<<<<<< HEAD
-      <div className="app-content" style={{ display: 'flex', flex: 1, width: '100%', height: 'calc(100vh - 72px)' }}>
-        <div className="flow-container" style={{ flex: showExecutionPanel ? '70%' : '100%', width: showExecutionPanel ? '70%' : '100%' }}>
-=======
       <div className="app-content">
         <div className="flow-container">
->>>>>>> 38ee63d7
           <FlowCanvas onExecute={handleExecutePipeline} />
         </div>
         
@@ -91,22 +68,11 @@
             <div className="execution-panel-header">
               <h2 className="execution-panel-title">Pipeline Execution</h2>
               <button 
-<<<<<<< HEAD
-                className="execution-panel-close"
-                onClick={() => setShowExecutionPanel(false)}
-                style={{ background: 'none', border: 'none', cursor: 'pointer', color: '#a0a0b0' }}
-              >
-                <svg width="20" height="20" viewBox="0 0 24 24" fill="none" xmlns="http://www.w3.org/2000/svg">
-                  <path d="M18 6L6 18" stroke="currentColor" strokeWidth="2" strokeLinecap="round" strokeLinejoin="round" />
-                  <path d="M6 6L18 18" stroke="currentColor" strokeWidth="2" strokeLinecap="round" strokeLinejoin="round" />
-                </svg>
-=======
                 className="btn btn-outline"
                 onClick={() => setShowExecutionPanel(false)}
                 style={{ padding: '4px 8px' }}
               >
                 X
->>>>>>> 38ee63d7
               </button>
             </div>
             
@@ -135,47 +101,15 @@
                     }
                   }}
                   disabled={isExecuting}
-<<<<<<< HEAD
-                  className="action-button action-button-execute"
-                  style={{ width: '100%', justifyContent: 'center' }}
-                >
-                  {isExecuting ? (
-                    <>
-                      <span className="execution-spinner-small" style={{ 
-                        display: 'inline-block',
-                        width: '14px',
-                        height: '14px',
-                        border: '2px solid rgba(255, 255, 255, 0.1)',
-                        borderRadius: '50%',
-                        borderTopColor: 'white',
-                        animation: 'spin 1s linear infinite',
-                        marginRight: '8px'
-                      }}></span>
-                      Executing...
-                    </>
-                  ) : (
-                    'Execute Pipeline'
-                  )}
-=======
                   className={`btn ${isExecuting ? 'btn-outline' : 'btn-primary'}`}
                 >
                   {isExecuting ? 'Executing...' : 'Execute Pipeline'}
->>>>>>> 38ee63d7
                 </button>
               </div>
               
               <div className="execution-panel-section">
                 <h3 className="execution-panel-section-title">Result</h3>
                 {isExecuting ? (
-<<<<<<< HEAD
-                  <div className="execution-loading">
-                    <div className="execution-spinner"></div>
-                    <p>Processing pipeline...</p>
-                  </div>
-                ) : executionResult ? (
-                  <div className="execution-result">
-                    <pre>
-=======
                   <div style={{ textAlign: 'center', padding: '20px', color: '#a0a0b0' }}>
                     <div className="execution-spinner"></div>
                     Executing pipeline...
@@ -183,20 +117,14 @@
                 ) : executionResult ? (
                   <div className="execution-result-container">
                     <pre className="execution-result-content">
->>>>>>> 38ee63d7
                       {typeof executionResult === 'object' 
                         ? JSON.stringify(executionResult, null, 2) 
                         : executionResult}
                     </pre>
                   </div>
                 ) : (
-<<<<<<< HEAD
-                  <div className="no-result" style={{ color: '#a0a0b0', textAlign: 'center', padding: '20px' }}>
-                    <p>No results yet. Execute the pipeline to see results.</p>
-=======
                   <div style={{ textAlign: 'center', padding: '20px', color: '#a0a0b0' }}>
                     No results yet. Execute the pipeline to see results.
->>>>>>> 38ee63d7
                   </div>
                 )}
               </div>
@@ -205,29 +133,9 @@
         )}
       </div>
       
-<<<<<<< HEAD
-      <div className="status-bar" style={{ 
-        height: '24px', 
-        backgroundColor: '#2d2d3a', 
-        borderTop: '1px solid #3f3f5c',
-        display: 'flex',
-        alignItems: 'center',
-        padding: '0 16px',
-        fontSize: '12px',
-        color: '#a0a0b0'
-      }}>
-        <div className="status-item" style={{ display: 'flex', alignItems: 'center', gap: '6px' }}>
-          <div style={{ 
-            width: '8px', 
-            height: '8px', 
-            borderRadius: '50%',
-            backgroundColor: isExecuting ? '#f59e0b' : '#10b981'
-          }}></div>
-=======
       <div className="status-bar">
         <div className="status-item">
           <div className={`status-indicator ${isExecuting ? 'status-indicator-warning' : 'status-indicator-success'}`}></div>
->>>>>>> 38ee63d7
           <span>{isExecuting ? 'Executing pipeline...' : 'Ready'}</span>
         </div>
       </div>
